--- conflicted
+++ resolved
@@ -1292,7 +1292,6 @@
 }
 
 /**
-<<<<<<< HEAD
  * Handles COPY queries for bulk data transfer
  * @param {string} query - The COPY query
  * @param {ConnectionState} connState - Connection state object
@@ -1745,7 +1744,6 @@
   }
   
   return mockData;
-=======
  * Handles EXPLAIN queries to provide mock query execution plans
  * @param {string} query - The EXPLAIN query
  * @param {ConnectionState} connState - Connection state object
@@ -2536,7 +2534,6 @@
 function extractOrderByColumns(query) {
   const match = query.match(/ORDER\s+BY\s+([^;]*?)(?:\s+LIMIT|$)/i);
   return match ? match[1].trim() : null;
->>>>>>> 04c18968
 }
 
 module.exports = {
