# pg-wire-mock

[![CI](https://github.com/The-DevOps-Daily/pg-wire-mock/actions/workflows/ci.yml/badge.svg)](https://github.com/The-DevOps-Daily/pg-wire-mock/actions/workflows/ci.yml)
[![npm version](https://img.shields.io/npm/v/pg-wire-mock.svg)](https://www.npmjs.com/package/pg-wire-mock)
[![License: MIT](https://img.shields.io/badge/License-MIT-yellow.svg)](https://opensource.org/licenses/MIT)
[![PRs Welcome](https://img.shields.io/badge/PRs-welcome-brightgreen.svg)](https://github.com/The-DevOps-Daily/pg-wire-mock/blob/main/CONTRIBUTING.md)

A comprehensive mock PostgreSQL server that implements the PostgreSQL wire protocol for learning, testing, and development purposes. Built for experimenting with and understanding the PostgreSQL wire protocol.

> **New!** Check out our detailed [PostgreSQL Wire Protocol Guide](PROTOCOL.md) to learn how the protocol works, and our [Graceful Shutdown Documentation](SHUTDOWN.md) for production deployment guidance.

## 🌟 Features

- **Complete PostgreSQL Wire Protocol v3.0 Support**
  - Authentication flow with parameter negotiation
  - **Modern authentication methods** (NEW!) - [See Authentication Documentation](docs/AUTHENTICATION.md)
  - Simple and extended query protocols
  - Transaction management (BEGIN/COMMIT/ROLLBACK)
  - Prepared statements and portals
  - Error handling with proper SQLSTATE codes
  - **SSL/TLS encryption support** (NEW!) - [See SSL Documentation](docs/SSL_SUPPORT.md)
  - **PostgreSQL array type support** (NEW!) - [See Array Documentation](docs/ARRAY_SUPPORT.md)
  - **COPY protocol for bulk data transfer** (NEW!) - [See COPY Documentation](docs/COPY_PROTOCOL.md)

- **Comprehensive Query Support**
  - SELECT queries with various functions
  - Array queries and operations (NEW!)
<<<<<<< HEAD
  - **COPY protocol operations** (NEW!) - Bulk data transfer with STDIN/STDOUT support
  - **EXPLAIN query plans** (NEW!) - Mock query execution plans and analysis
=======
  - **EXPLAIN query support** (NEW!) - [See EXPLAIN Documentation](docs/EXPLAIN_SUPPORT.md)
    - Mock query execution plans with realistic structure
    - Support for EXPLAIN ANALYZE with timing simulation
    - Multiple output formats: TEXT, JSON, XML, YAML
    - Integration with query optimization tools
>>>>>>> 04c18968
  - SHOW commands for server information
  - DDL commands (CREATE/DROP - mock responses)
  - DML commands (INSERT/UPDATE/DELETE - mock responses)
  - Transaction control statements

- **Production-Ready Architecture**
  - Modular, well-organized codebase
  - Connection management and pooling
  - Configurable logging and monitoring
  - **Advanced Query Logging & Analysis** (NEW!) - [See Query Logging Guide](docs/QUERY_LOGGING.md)
    - High-precision execution time tracking
    - Parameter logging with automatic sanitization
    - Slow query detection and analytics
    - File-based logging with automatic rotation
  - Statistics and performance tracking
  - Graceful shutdown handling with connection draining

## 🚀 Quick Start

### Installation

```bash
# Clone the repository
git clone https://github.com/The-DevOps-Daily/pg-wire-mock.git
cd pg-wire-mock

# Install dependencies (none required for basic usage!)
npm install

# Start the server
npm start
```

### Using the Server

```bash
# Start with default settings (port 5432)
npm start

# Start on a different port
npm run start:port  # Uses port 5433

# Start with debug logging
npm run dev

# Start quietly (no logging)
npm run start:quiet

# Start listening on all interfaces
npm run start:all
```

### Connect with psql

```bash
psql -h localhost -p 5432 -U postgres
```

### SSL/TLS Connections (NEW!)

```bash
# Generate test certificates
npm run generate-certs

# Start server with SSL enabled
# Bash/Linux/macOS:
export PG_MOCK_ENABLE_SSL=true
export PORT=5433
npm run dev

# PowerShell (Windows):
$env:PG_MOCK_ENABLE_SSL = "true"
$env:PORT = "5433"
npm run dev

# Connect with SSL (in a separate terminal)
# Strict SSL mode:
psql "sslmode=require host=localhost port=5433 dbname=postgres user=postgres"
```

### Authentication (NEW!)

pg-wire-mock supports secure authentication methods, with a focus on modern SCRAM-SHA-256 authentication preferred in PostgreSQL 10+:

```bash
# Trust authentication (default - no password required)
export PG_MOCK_AUTH_METHOD=trust
npm start

# SCRAM-SHA-256 authentication (recommended for PostgreSQL 10+)
export PG_MOCK_AUTH_METHOD=scram-sha-256
export PG_MOCK_REQUIRE_AUTHENTICATION=true
export PG_MOCK_SCRAM_ITERATIONS=4096  # Optional: iteration count (default: 4096)
npm start

# Connect with authentication
psql -h localhost -p 5432 -U postgres -W
# Enter password when prompted (default mock password: "password")
```

**Authentication Methods:**

- `trust`: No authentication required (default)
- `scram-sha-256`: SCRAM-SHA-256 authentication (RFC 7677) - Modern, secure authentication

### Try Some Queries

```sql
-- Basic queries
SELECT 1;
SELECT VERSION();
SELECT NOW();
SELECT CURRENT_USER;

-- Array queries (NEW!)
SELECT ARRAY[1, 2, 3, 4, 5];
SELECT '{apple,banana,cherry}';
SELECT '{1,2,3,4,5}'::int4[];
SELECT '{{a,b},{c,d}}'::text[][];

-- EXPLAIN queries (NEW!)
EXPLAIN SELECT * FROM users;
EXPLAIN ANALYZE SELECT * FROM users WHERE id = 1;
EXPLAIN (FORMAT JSON) SELECT * FROM users ORDER BY name;
EXPLAIN (FORMAT JSON, ANALYZE) SELECT u.*, p.title FROM users u JOIN posts p ON u.id = p.user_id;

-- Server information
SHOW DOCS;
SHOW SERVER_VERSION;
SHOW TIMEZONE;

-- Transaction management
BEGIN;
SELECT 42;
COMMIT;
```

## 📖 Architecture

The server is built with a clean, modular architecture:

```
pg-wire-mock/
├── server.js                           # Main entry point and CLI
├── src/
│   ├── server/
│   │   └── serverManager.js            # TCP server and connection management
│   ├── protocol/
│   │   ├── messageProcessors.js        # Protocol message handling
│   │   ├── messageBuilders.js          # Protocol message construction
│   │   ├── constants.js                # Protocol constants and types
│   │   └── utils.js                    # Protocol utilities
│   ├── handlers/
│   │   └── queryHandlers.js            # SQL query processing
│   ├── connection/
│   │   └── connectionState.js          # Connection state management
│   └── config/
│       └── serverConfig.js             # Configuration management
├── package.json
├── CONTRIBUTING.md
├── LICENSE
└── README.md
```

### Key Components

- **ServerManager**: TCP server lifecycle, connection management, statistics
- **Message Processors**: Handle incoming protocol messages
- **Message Builders**: Construct outgoing protocol responses
- **Query Handlers**: Process SQL queries and generate results
- **Connection State**: Track connection parameters and transaction state
- **Configuration**: Centralized configuration with environment variable support

## ⚙️ Configuration

### Command Line Options

```bash
node server.js [options]

Options:
  -p, --port <port>              Port to listen on (default: 5432)
  -h, --host <host>              Host to bind to (default: localhost)
  --max-connections <num>        Max concurrent connections (default: 100)
  --log-level <level>            Log level: error, warn, info, debug (default: info)
  -q, --quiet                    Disable logging
  --help                         Show help message
  --version                      Show version information
```

### Environment Variables

```bash
# Server settings
export PG_MOCK_PORT=5432
export PG_MOCK_HOST=localhost
export PG_MOCK_MAX_CONNECTIONS=100
export PG_MOCK_CONNECTION_TIMEOUT=300000

# Authentication settings (NEW!)
export PG_MOCK_AUTH_METHOD=trust              # trust, scram-sha-256
export PG_MOCK_REQUIRE_AUTHENTICATION=false   # Enable authentication requirement
export PG_MOCK_SCRAM_ITERATIONS=4096          # SCRAM-SHA-256 iteration count

# Logging settings
export PG_MOCK_ENABLE_LOGGING=true
export PG_MOCK_LOG_LEVEL=info

# Query logging settings (NEW!)
export PG_MOCK_QUERY_DETAILED_LOGGING=true
export PG_MOCK_QUERY_LOG_PARAMETERS=true
export PG_MOCK_QUERY_LOG_EXECUTION_TIME=true
export PG_MOCK_QUERY_SLOW_THRESHOLD=1000
export PG_MOCK_QUERY_ANALYTICS=true
export PG_MOCK_QUERY_FILE_LOGGING=false

# Shutdown settings
export PG_MOCK_SHUTDOWN_TIMEOUT=30000
export PG_MOCK_SHUTDOWN_DRAIN_TIMEOUT=10000

# Database settings
export PG_MOCK_SERVER_VERSION="13.0 (Mock)"
export PG_MOCK_DEFAULT_DATABASE=postgres
export PG_MOCK_DEFAULT_USER=postgres
export PG_MOCK_DEFAULT_TIMEZONE=UTC

```

View current configuration:

```bash
npm run config
```

## 🔧 Development

### Project Structure

The codebase follows a clean architecture pattern:

1. **Presentation Layer** (`server.js`): CLI interface and application entry point
2. **Infrastructure Layer** (`src/server/`): TCP server management
3. **Protocol Layer** (`src/protocol/`): PostgreSQL wire protocol implementation
4. **Application Layer** (`src/handlers/`): Business logic for query processing
5. **Domain Layer** (`src/connection/`): Connection state and lifecycle management
6. **Configuration Layer** (`src/config/`): Application configuration

### Adding New Features

1. **New Query Types**: Add handlers in `src/handlers/queryHandlers.js`
2. **New Protocol Messages**: Add processors in `src/protocol/messageProcessors.js` and builders in `src/protocol/messageBuilders.js`
3. **New Configuration**: Update `src/config/serverConfig.js`
4. **New Connection Features**: Extend `src/connection/connectionState.js`

### Code Quality

- **Modular Design**: Each module has a single responsibility
- **Comprehensive Documentation**: JSDoc comments throughout
- **Error Handling**: Proper error responses with SQLSTATE codes
- **Logging**: Configurable logging with structured output
- **Configuration**: Environment-based configuration with validation

## 📊 Monitoring and Statistics

The server provides detailed statistics and monitoring:

```javascript
// Access server statistics (when running programmatically)
const stats = server.getStats();
console.log(stats);
// {
//   connectionsAccepted: 42,
//   messagesProcessed: 156,
//   queriesExecuted: 89,
//   uptime: 3600000,
//   activeConnections: 3
// }
```

## 🔄 Graceful Shutdown

The server implements comprehensive graceful shutdown behavior to ensure clean connection termination:

### Shutdown Process

1. **Stop Accepting New Connections**: Server immediately stops accepting new client connections
2. **Notify Active Clients**: All connected clients receive a shutdown notice
3. **Transaction Rollback**: Any active transactions are automatically rolled back
4. **Connection Draining**: Server waits for clients to disconnect gracefully
5. **Force Close**: After timeout, remaining connections are force-closed
6. **Resource Cleanup**: All server resources are cleaned up

### Configuration

```bash
# Shutdown timeout (total time for graceful shutdown)
export PG_MOCK_SHUTDOWN_TIMEOUT=30000

# Connection drain timeout (time to wait for clients to disconnect)
export PG_MOCK_SHUTDOWN_DRAIN_TIMEOUT=10000
```

### Shutdown Status Monitoring

```javascript
// Check if server is shutting down
if (server.isServerShuttingDown()) {
  console.log('Server is currently shutting down');
}

// Get detailed shutdown status
const status = server.getShutdownStatus();
console.log(status);
// {
//   isShuttingDown: false,
//   activeConnections: 5,
//   shutdownTimeout: 30000,
//   drainTimeout: 10000
// }
```

### Signal Handling

The server automatically handles common termination signals:

- **SIGTERM**: Graceful shutdown (used by process managers)
- **SIGINT**: Graceful shutdown (Ctrl+C)
- **SIGUSR1**: Graceful shutdown (custom signal)

### Best Practices

- **Client Applications**: Implement proper connection cleanup to respond to shutdown notices
- **Process Managers**: Use SIGTERM for graceful shutdown, SIGKILL only as last resort
- **Monitoring**: Check `isServerShuttingDown()` before attempting new operations
- **Timeouts**: Configure appropriate timeouts based on your application needs

## 🐞 Debugging

Enable debug logging to see detailed protocol information:

```bash
# Start with debug logging
npm run dev

# Or set environment variable
PG_MOCK_LOG_LEVEL=debug npm start
```

Debug logging shows:

- Individual protocol messages
- Connection state changes
- Query processing steps
- Buffer management details
- Performance statistics

### Query Logging Example

With query logging enabled, you'll see detailed execution information:

```
[2025-10-06T10:30:45.123Z] [INFO] [QUERY] Query Started [session-abc123] {
  "query": "SELECT * FROM users WHERE email = $1",
  "queryType": "SELECT",
  "connectionId": "conn-1",
  "user": "postgres"
}

[2025-10-06T10:30:45.135Z] [INFO] [QUERY] Query Completed [session-abc123] {
  "executionTime": "12.456ms",
  "rowCount": 1,
  "command": "SELECT"
}
```

See the [Query Logging Guide](docs/QUERY_LOGGING.md) for complete configuration options.

## 📚 Learning the Protocol

This project is an excellent way to understand the PostgreSQL wire protocol:

1. **Start Simple**: Run the server and connect with psql
2. **Enable Debug Logging**: See exactly what messages are exchanged
3. **Try Different Queries**: Observe how different SQL commands are handled
4. **Examine the Code**: Follow a query from TCP socket to SQL response
5. **Use Wireshark**: Capture packets to see the binary protocol

### Useful Resources

- [PostgreSQL Wire Protocol Documentation](https://www.postgresql.org/docs/current/protocol.html)
- [Protocol Flow Diagrams](https://www.postgresql.org/docs/current/protocol-flow.html)
- [Message Format Reference](https://www.postgresql.org/docs/current/protocol-message-formats.html)

## 🤝 Contributing

We welcome contributions! Please see [CONTRIBUTING.md](CONTRIBUTING.md) for guidelines.

### Development Workflow

1. Fork the repository
2. Create a feature branch: `git checkout -b feature/my-feature`
3. Make your changes following the existing architecture
4. Test with various PostgreSQL clients
5. Submit a pull request

### Areas for Contribution

- Additional SQL query types and functions
- Enhanced protocol message support
- Performance optimizations
- Test coverage improvements
- Documentation enhancements
- Bug fixes and edge case handling

## 📝 License

This project is licensed under the MIT License - see the [LICENSE](LICENSE) file for details.

## 🙏 Acknowledgments

- PostgreSQL community for excellent protocol documentation
- Node.js community for robust TCP server capabilities
- All contributors who help improve this educational tool

## 📞 Support

- **Issues**: [GitHub Issues](https://github.com/The-DevOps-Daily/pg-wire-mock/issues)
- **Discussions**: [GitHub Discussions](https://github.com/The-DevOps-Daily/pg-wire-mock/discussions)
- **Documentation**: [Protocol Documentation](https://www.postgresql.org/docs/current/protocol.html)

---

**Happy learning!** 🎓 This project aims to make the PostgreSQL wire protocol approachable and understandable for developers, students, and database enthusiasts.<|MERGE_RESOLUTION|>--- conflicted
+++ resolved
@@ -25,16 +25,13 @@
 - **Comprehensive Query Support**
   - SELECT queries with various functions
   - Array queries and operations (NEW!)
-<<<<<<< HEAD
   - **COPY protocol operations** (NEW!) - Bulk data transfer with STDIN/STDOUT support
   - **EXPLAIN query plans** (NEW!) - Mock query execution plans and analysis
-=======
   - **EXPLAIN query support** (NEW!) - [See EXPLAIN Documentation](docs/EXPLAIN_SUPPORT.md)
     - Mock query execution plans with realistic structure
     - Support for EXPLAIN ANALYZE with timing simulation
     - Multiple output formats: TEXT, JSON, XML, YAML
     - Integration with query optimization tools
->>>>>>> 04c18968
   - SHOW commands for server information
   - DDL commands (CREATE/DROP - mock responses)
   - DML commands (INSERT/UPDATE/DELETE - mock responses)
