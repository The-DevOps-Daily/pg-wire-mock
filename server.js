--- conflicted
+++ resolved
@@ -205,12 +205,8 @@
 
     if (error.code === 'EADDRINUSE') {
       console.error(
-<<<<<<< HEAD
         `Port ${server?.config?.port || 5432} is already in use. ` +
-          'Try a different port with --port <port>',
-=======
-        `Port ${server?.config?.port || 5432} is already in use. Try another with --port <port>`
->>>>>>> 50405108
+          'Try another with --port <port>'
       );
     } else if (error.code === 'EACCES') {
       console.error('Permission denied. Try running with sudo or use a port >= 1024');
